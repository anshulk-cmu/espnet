"""Beam search module."""

import logging
from itertools import chain
from typing import Any, Dict, List, NamedTuple, Tuple, Union

import torch

from espnet.nets.e2e_asr_common import end_detect
from espnet.nets.scorer_interface import PartialScorerInterface, ScorerInterface


class Hypothesis(NamedTuple):
    """Hypothesis data type."""

    yseq: torch.Tensor
    score: Union[float, torch.Tensor] = 0
    scores: Dict[str, Union[float, torch.Tensor]] = dict()
    states: Dict[str, Any] = dict()
    hs: List[torch.Tensor] = []

    def asdict(self) -> dict:
        """Convert data to JSON-friendly dict."""
        return self._replace(
            yseq=self.yseq.tolist(),
            score=float(self.score),
            scores={k: float(v) for k, v in self.scores.items()},
        )._asdict()


class BeamSearch(torch.nn.Module):
    """Beam search implementation."""

    def __init__(
        self,
        scorers: Dict[str, ScorerInterface],
        weights: Dict[str, float],
        beam_size: int,
        vocab_size: int,
        sos: int,
        eos: int,
        token_list: List[str] = None,
        pre_beam_ratio: float = 1.5,
        pre_beam_score_key: str = None,
        return_hs: bool = False,
        hyp_primer: List[int] = None,
    ):
        """Initialize beam search.

        Args:
            scorers (dict[str, ScorerInterface]): Dict of decoder modules
                e.g., Decoder, CTCPrefixScorer, LM
                The scorer will be ignored if it is `None`
            weights (dict[str, float]): Dict of weights for each scorers
                The scorer will be ignored if its weight is 0
            beam_size (int): The number of hypotheses kept during search
            vocab_size (int): The number of vocabulary
            sos (int): Start of sequence id
            eos (int): End of sequence id
            token_list (list[str]): List of tokens for debug log
            pre_beam_score_key (str): key of scores to perform pre-beam search
            pre_beam_ratio (float): beam size in the pre-beam search
                will be `int(pre_beam_ratio * beam_size)`
            return_hs (bool): Whether to return hidden intermediates

        """
        super().__init__()
        # set scorers
        self.weights = weights
        self.scorers = dict()
        self.full_scorers = dict()
        self.part_scorers = dict()
        # this module dict is required for recursive cast
        # `self.to(device, dtype)` in `recog.py`
        self.nn_dict = torch.nn.ModuleDict()
        for k, v in scorers.items():
            w = weights.get(k, 0)
            if w == 0 or v is None:
                continue
            assert isinstance(
                v, ScorerInterface
            ), f"{k} ({type(v)}) does not implement ScorerInterface"
            self.scorers[k] = v
            if isinstance(v, PartialScorerInterface):
                self.part_scorers[k] = v
            else:
                self.full_scorers[k] = v
            if isinstance(v, torch.nn.Module):
                self.nn_dict[k] = v

        # set configurations
        self.sos = sos
        self.eos = eos

        # added for OpenAI Whisper decoding
        self.hyp_primer = hyp_primer

        self.token_list = token_list
        self.pre_beam_size = int(pre_beam_ratio * beam_size)
        self.beam_size = beam_size
        self.n_vocab = vocab_size
        if (
            pre_beam_score_key is not None
            and pre_beam_score_key != "full"
            and pre_beam_score_key not in self.full_scorers
        ):
            raise KeyError(f"{pre_beam_score_key} is not found in {self.full_scorers}")
        self.pre_beam_score_key = pre_beam_score_key
        self.do_pre_beam = (
            self.pre_beam_score_key is not None
            and self.pre_beam_size < self.n_vocab
            and len(self.part_scorers) > 0
        )
        self.return_hs = return_hs

    def set_hyp_primer(self, hyp_primer: List[int] = None) -> None:
        """Set the primer sequence for decoding.

        Used for OpenAI Whisper models.
        """
        self.hyp_primer = hyp_primer

    def init_hyp(self, x: torch.Tensor) -> List[Hypothesis]:
        """Get an initial hypothesis data.

        Args:
            x (torch.Tensor): The encoder output feature

        Returns:
            Hypothesis: The initial hypothesis.

        """
        init_states = dict()
        init_scores = dict()
        for k, d in self.scorers.items():
            init_states[k] = d.init_state(x)
            init_scores[k] = 0.0

        # NOTE (Shih-Lun): added for OpenAI Whisper ASR
        primer = [self.sos] if self.hyp_primer is None else self.hyp_primer

        return [
            Hypothesis(
                score=0.0,
                scores=init_scores,
                states=init_states,
                yseq=torch.tensor(primer, device=x.device),
                hs=[],
            )
        ]

    @staticmethod
    def append_token(xs: torch.Tensor, x: int) -> torch.Tensor:
        """Append new token to prefix tokens.

        Args:
            xs (torch.Tensor): The prefix token
            x (int): The new token to append

        Returns:
            torch.Tensor: New tensor contains: xs + [x] with xs.dtype and xs.device

        """
        x = torch.tensor([x], dtype=xs.dtype, device=xs.device)
        return torch.cat((xs, x))

    def score_full(
        self, hyp: Hypothesis, x: torch.Tensor, pre_x: torch.Tensor = None
    ) -> Tuple[Dict[str, torch.Tensor], Dict[str, Any]]:
        """Score new hypothesis by `self.full_scorers`.

        Args:
            hyp (Hypothesis): Hypothesis with prefix tokens to score
            x (torch.Tensor): Corresponding input feature

        Returns:
            Tuple[Dict[str, torch.Tensor], Dict[str, Any]]: Tuple of
                score dict of `hyp` that has string keys of `self.full_scorers`
                and tensor score values of shape: `(self.n_vocab,)`,
                and state dict that has string keys
                and state values of `self.full_scorers`

        """
        scores = dict()
        states = dict()
        for k, d in self.full_scorers.items():
            if "decoder" in k and self.return_hs:
                scores[k], hs, states[k] = d.score(
                    hyp.yseq, hyp.states[k], x, return_hs=self.return_hs
                )
            elif pre_x is not None:
                scores[k], states[k] = d.score(hyp.yseq, hyp.states[k], x, pre_x)
            else:
                scores[k], states[k] = d.score(hyp.yseq, hyp.states[k], x)

        if self.return_hs:
            return hs, scores, states
        return scores, states

    def score_partial(
        self, hyp: Hypothesis, ids: torch.Tensor, x: torch.Tensor
    ) -> Tuple[Dict[str, torch.Tensor], Dict[str, Any]]:
        """Score new hypothesis by `self.part_scorers`.

        Args:
            hyp (Hypothesis): Hypothesis with prefix tokens to score
            ids (torch.Tensor): 1D tensor of new partial tokens to score
            x (torch.Tensor): Corresponding input feature

        Returns:
            Tuple[Dict[str, torch.Tensor], Dict[str, Any]]: Tuple of
                score dict of `hyp` that has string keys of `self.part_scorers`
                and tensor score values of shape: `(len(ids),)`,
                and state dict that has string keys
                and state values of `self.part_scorers`

        """
        scores = dict()
        states = dict()
        for k, d in self.part_scorers.items():
            scores[k], states[k] = d.score_partial(hyp.yseq, ids, hyp.states[k], x)
        return scores, states

    def beam(
        self, weighted_scores: torch.Tensor, ids: torch.Tensor
    ) -> Tuple[torch.Tensor, torch.Tensor]:
        """Compute topk full token ids and partial token ids.

        Args:
            weighted_scores (torch.Tensor): The weighted sum scores for each tokens.
            Its shape is `(self.n_vocab,)`.
            ids (torch.Tensor): The partial token ids to compute topk

        Returns:
            Tuple[torch.Tensor, torch.Tensor]:
                The topk full token ids and partial token ids.
                Their shapes are `(self.beam_size,)`

        """
        # no pre beam performed
        if weighted_scores.size(0) == ids.size(0):
            top_ids = weighted_scores.topk(self.beam_size)[1]
            return top_ids, top_ids

        # mask pruned in pre-beam not to select in topk
        tmp = weighted_scores[ids]
        weighted_scores[:] = -float("inf")
        weighted_scores[ids] = tmp
        top_ids = weighted_scores.topk(self.beam_size)[1]
        local_ids = weighted_scores[ids].topk(self.beam_size)[1]
        return top_ids, local_ids

    @staticmethod
    def merge_scores(
        prev_scores: Dict[str, float],
        next_full_scores: Dict[str, torch.Tensor],
        full_idx: int,
        next_part_scores: Dict[str, torch.Tensor],
        part_idx: int,
    ) -> Dict[str, torch.Tensor]:
        """Merge scores for new hypothesis.

        Args:
            prev_scores (Dict[str, float]):
                The previous hypothesis scores by `self.scorers`
            next_full_scores (Dict[str, torch.Tensor]): scores by `self.full_scorers`
            full_idx (int): The next token id for `next_full_scores`
            next_part_scores (Dict[str, torch.Tensor]):
                scores of partial tokens by `self.part_scorers`
            part_idx (int): The new token id for `next_part_scores`

        Returns:
            Dict[str, torch.Tensor]: The new score dict.
                Its keys are names of `self.full_scorers` and `self.part_scorers`.
                Its values are scalar tensors by the scorers.

        """
        new_scores = dict()
        for k, v in next_full_scores.items():
            new_scores[k] = prev_scores[k] + v[full_idx]
        for k, v in next_part_scores.items():
            new_scores[k] = prev_scores[k] + v[part_idx]
        return new_scores

    def merge_states(self, states: Any, part_states: Any, part_idx: int) -> Any:
        """Merge states for new hypothesis.

        Args:
            states: states of `self.full_scorers`
            part_states: states of `self.part_scorers`
            part_idx (int): The new token id for `part_scores`

        Returns:
            Dict[str, torch.Tensor]: The new score dict.
                Its keys are names of `self.full_scorers` and `self.part_scorers`.
                Its values are states of the scorers.

        """
        new_states = dict()
        for k, v in states.items():
            new_states[k] = v
        for k, d in self.part_scorers.items():
            new_states[k] = d.select_state(part_states[k], part_idx)
        return new_states

    def search(
        self,
        running_hyps: List[Hypothesis],
        x: torch.Tensor,
        pre_x: torch.Tensor = None,
    ) -> List[Hypothesis]:
        """Search new tokens for running hypotheses and encoded speech x.

        Args:
            running_hyps (List[Hypothesis]): Running hypotheses on beam
            x (torch.Tensor): Encoded speech feature (T, D)
            pre_x (torch.Tensor): Encoded speech feature for sequential attn (T, D)

        Returns:
            List[Hypotheses]: Best sorted hypotheses

        """
        best_hyps = []
        part_ids = torch.arange(self.n_vocab, device=x.device)  # no pre-beam
        for hyp in running_hyps:
            # scoring
            weighted_scores = torch.zeros(self.n_vocab, dtype=x.dtype, device=x.device)
            if self.return_hs:
                hs, scores, states = self.score_full(hyp, x, pre_x=pre_x)
            else:
                scores, states = self.score_full(hyp, x, pre_x=pre_x)
            for k in self.full_scorers:
                weighted_scores += self.weights[k] * scores[k]
            # partial scoring
            if self.do_pre_beam:
                pre_beam_scores = (
                    weighted_scores
                    if self.pre_beam_score_key == "full"
                    else scores[self.pre_beam_score_key]
                )
                part_ids = torch.topk(pre_beam_scores, self.pre_beam_size)[1]
            part_scores, part_states = self.score_partial(hyp, part_ids, x)
            for k in self.part_scorers:
                weighted_scores[part_ids] += self.weights[k] * part_scores[k]
            # add previous hyp score
            weighted_scores += hyp.score

            # update hyps
            for j, part_j in zip(*self.beam(weighted_scores, part_ids)):
                # will be (2 x beam at most)
                if self.return_hs:
                    new_hs = hyp.hs + [hs.squeeze(0)]
                else:
                    new_hs = []
                best_hyps.append(
                    Hypothesis(
                        score=weighted_scores[j],
                        yseq=self.append_token(hyp.yseq, j),
                        scores=self.merge_scores(
                            hyp.scores, scores, j, part_scores, part_j
                        ),
                        states=self.merge_states(states, part_states, part_j),
                        hs=new_hs,
                    )
                )

            # sort and prune 2 x beam -> beam
            best_hyps = sorted(best_hyps, key=lambda x: x.score, reverse=True)[
                : min(len(best_hyps), self.beam_size)
            ]
        return best_hyps

    def forward(
        self,
        x: torch.Tensor,
        maxlenratio: float = 0.0,
        minlenratio: float = 0.0,
        pre_x: torch.Tensor = None,
    ) -> List[Hypothesis]:
        """Perform beam search.

        Args:
            x (torch.Tensor): Encoded speech feature (T, D)
            maxlenratio (float): Input length ratio to obtain max output length.
                If maxlenratio=0.0 (default), it uses a end-detect function
                to automatically find maximum hypothesis lengths
                If maxlenratio<0.0, its absolute value is interpreted
                as a constant max output length.
            minlenratio (float): Input length ratio to obtain min output length.
<<<<<<< HEAD
            pre_x (torch.Tensor): Encoded speech feature for sequential attn (T, D)
=======
                If minlenratio<0.0, its absolute value is interpreted
                as a constant min output length.
>>>>>>> 33aa0971

        Returns:
            list[Hypothesis]: N-best decoding results

        """
        # set length bounds
        if pre_x is not None:
            inp = pre_x
        else:
            inp = x
        if maxlenratio == 0:
            maxlen = inp.shape[0]
        elif maxlenratio < 0:
            maxlen = -1 * int(maxlenratio)
        else:
<<<<<<< HEAD
            maxlen = max(1, int(maxlenratio * inp.size(0)))
        minlen = int(minlenratio * inp.size(0))
        logging.info("decoder input length: " + str(inp.shape[0]))
=======
            maxlen = max(1, int(maxlenratio * x.size(0)))
        if minlenratio < 0:
            minlen = -1 * int(minlenratio)
        else:
            minlen = int(minlenratio * x.size(0))
        logging.info("decoder input length: " + str(x.shape[0]))
>>>>>>> 33aa0971
        logging.info("max output length: " + str(maxlen))
        logging.info("min output length: " + str(minlen))

        # main loop of prefix search
        running_hyps = self.init_hyp(x if pre_x is None else pre_x)
        ended_hyps = []
        for i in range(maxlen):
            logging.debug("position " + str(i))
            best = self.search(running_hyps, x, pre_x=pre_x)
            # post process of one iteration
            running_hyps = self.post_process(i, maxlen, maxlenratio, best, ended_hyps)
            # end detection
            if maxlenratio == 0.0 and end_detect([h.asdict() for h in ended_hyps], i):
                logging.info(f"end detected at {i}")
                break
            if len(running_hyps) == 0:
                logging.info("no hypothesis. Finish decoding.")
                break
            else:
                logging.debug(f"remained hypotheses: {len(running_hyps)}")

        nbest_hyps = sorted(ended_hyps, key=lambda x: x.score, reverse=True)
        # check the number of hypotheses reaching to eos
        if len(nbest_hyps) == 0:
            logging.warning(
                "there is no N-best results, perform recognition "
                "again with smaller minlenratio."
            )
            return (
                []
                if minlenratio < 0.1
                else self.forward(x, maxlenratio, max(0.0, minlenratio - 0.1))
            )

        # report the best result
        best = nbest_hyps[0]
        for k, v in best.scores.items():
            logging.info(
                f"{v:6.2f} * {self.weights[k]:3} = {v * self.weights[k]:6.2f} for {k}"
            )
        logging.info(f"total log probability: {best.score:.2f}")
        logging.info(f"normalized log probability: {best.score / len(best.yseq):.2f}")
        logging.info(f"total number of ended hypotheses: {len(nbest_hyps)}")
        if self.token_list is not None:
            logging.info(
                "best hypo: "
                + "".join([self.token_list[x] for x in best.yseq[1:-1]])
                + "\n"
            )
        if best.yseq[1:-1].shape[0] == maxlen:
            logging.warning(
                "best hypo length: {} == max output length: {}".format(
                    best.yseq[1:-1].shape[0], maxlen
                )
            )
            logging.warning(
                "decoding may be stopped by the max output length limitation, "
                + "please consider to increase the maxlenratio."
            )
        return nbest_hyps

    def post_process(
        self,
        i: int,
        maxlen: int,
        maxlenratio: float,
        running_hyps: List[Hypothesis],
        ended_hyps: List[Hypothesis],
    ) -> List[Hypothesis]:
        """Perform post-processing of beam search iterations.

        Args:
            i (int): The length of hypothesis tokens.
            maxlen (int): The maximum length of tokens in beam search.
            maxlenratio (int): The maximum length ratio in beam search.
            running_hyps (List[Hypothesis]): The running hypotheses in beam search.
            ended_hyps (List[Hypothesis]): The ended hypotheses in beam search.

        Returns:
            List[Hypothesis]: The new running hypotheses.

        """
        logging.debug(f"the number of running hypotheses: {len(running_hyps)}")
        if self.token_list is not None:
            logging.debug(
                "best hypo: "
                + "".join([self.token_list[x] for x in running_hyps[0].yseq[1:]])
            )
        # add eos in the final loop to avoid that there are no ended hyps
        if i == maxlen - 1:
            logging.info("adding <eos> in the last position in the loop")
            running_hyps = [
                h._replace(yseq=self.append_token(h.yseq, self.eos))
                for h in running_hyps
            ]

        # add ended hypotheses to a final list, and removed them from current hypotheses
        # (this will be a problem, number of hyps < beam)
        remained_hyps = []
        for hyp in running_hyps:
            if hyp.yseq[-1] == self.eos:
                # e.g., Word LM needs to add final <eos> score
                for k, d in chain(self.full_scorers.items(), self.part_scorers.items()):
                    s = d.final_score(hyp.states[k])
                    hyp.scores[k] += s
                    hyp = hyp._replace(score=hyp.score + self.weights[k] * s)
                ended_hyps.append(hyp)
            else:
                remained_hyps.append(hyp)
        return remained_hyps


def beam_search(
    x: torch.Tensor,
    sos: int,
    eos: int,
    beam_size: int,
    vocab_size: int,
    scorers: Dict[str, ScorerInterface],
    weights: Dict[str, float],
    token_list: List[str] = None,
    maxlenratio: float = 0.0,
    minlenratio: float = 0.0,
    pre_beam_ratio: float = 1.5,
    pre_beam_score_key: str = "full",
) -> list:
    """Perform beam search with scorers.

    Args:
        x (torch.Tensor): Encoded speech feature (T, D)
        sos (int): Start of sequence id
        eos (int): End of sequence id
        beam_size (int): The number of hypotheses kept during search
        vocab_size (int): The number of vocabulary
        scorers (dict[str, ScorerInterface]): Dict of decoder modules
            e.g., Decoder, CTCPrefixScorer, LM
            The scorer will be ignored if it is `None`
        weights (dict[str, float]): Dict of weights for each scorers
            The scorer will be ignored if its weight is 0
        token_list (list[str]): List of tokens for debug log
        maxlenratio (float): Input length ratio to obtain max output length.
            If maxlenratio=0.0 (default), it uses a end-detect function
            to automatically find maximum hypothesis lengths
        minlenratio (float): Input length ratio to obtain min output length.
        pre_beam_score_key (str): key of scores to perform pre-beam search
        pre_beam_ratio (float): beam size in the pre-beam search
            will be `int(pre_beam_ratio * beam_size)`

    Returns:
        list: N-best decoding results

    """
    ret = BeamSearch(
        scorers,
        weights,
        beam_size=beam_size,
        vocab_size=vocab_size,
        pre_beam_ratio=pre_beam_ratio,
        pre_beam_score_key=pre_beam_score_key,
        sos=sos,
        eos=eos,
        token_list=token_list,
    ).forward(x=x, maxlenratio=maxlenratio, minlenratio=minlenratio)
    return [h.asdict() for h in ret]<|MERGE_RESOLUTION|>--- conflicted
+++ resolved
@@ -387,12 +387,9 @@
                 If maxlenratio<0.0, its absolute value is interpreted
                 as a constant max output length.
             minlenratio (float): Input length ratio to obtain min output length.
-<<<<<<< HEAD
-            pre_x (torch.Tensor): Encoded speech feature for sequential attn (T, D)
-=======
                 If minlenratio<0.0, its absolute value is interpreted
                 as a constant min output length.
->>>>>>> 33aa0971
+            pre_x (torch.Tensor): Encoded speech feature for sequential attn (T, D)
 
         Returns:
             list[Hypothesis]: N-best decoding results
@@ -408,18 +405,12 @@
         elif maxlenratio < 0:
             maxlen = -1 * int(maxlenratio)
         else:
-<<<<<<< HEAD
             maxlen = max(1, int(maxlenratio * inp.size(0)))
-        minlen = int(minlenratio * inp.size(0))
-        logging.info("decoder input length: " + str(inp.shape[0]))
-=======
-            maxlen = max(1, int(maxlenratio * x.size(0)))
         if minlenratio < 0:
             minlen = -1 * int(minlenratio)
         else:
-            minlen = int(minlenratio * x.size(0))
-        logging.info("decoder input length: " + str(x.shape[0]))
->>>>>>> 33aa0971
+            minlen = int(minlenratio * inp.size(0))
+        logging.info("decoder input length: " + str(inp.shape[0]))
         logging.info("max output length: " + str(maxlen))
         logging.info("min output length: " + str(minlen))
 
