"""Decoder layer definition for transformer-transducer models."""

import torch
from torch import nn

from espnet.nets.pytorch_backend.transformer.layer_norm import LayerNorm


class DecoderLayer(nn.Module):
    """Single decoder layer module for transformer-transducer models.

    Args:
        size (int): input dim
        self_attn (MultiHeadedAttention): self attention module
        feed_forward (PositionwiseFeedForward): feed forward layer module
        dropout_rate (float): dropout rate
        normalize_before (bool): whether to use layer_norm before the first block

    """

<<<<<<< HEAD
    def __init__(
        self,
        size,
        self_attn,
        feed_forward,
        dropout_rate,
        normalize_before=True,
        concat_after=False,
    ):
=======
    def __init__(self, size, self_attn, feed_forward, dropout_rate):
>>>>>>> 36b62ae4
        """Construct an DecoderLayer object."""
        super().__init__()

        self.self_attn = self_attn
        self.feed_forward = feed_forward

        self.norm1 = LayerNorm(size)
        self.norm2 = LayerNorm(size)

        self.dropout = nn.Dropout(dropout_rate)

        self.size = size

    def forward(self, tgt, tgt_mask, cache=None):
        """Compute decoded features.

        Args:
            tgt (torch.Tensor): decoded previous target features (B, Lmax, idim)
            tgt_mask (torch.Tensor): mask for tgt (B, Lmax)
            cache (torch.Tensor): cached output (B, Lmax-1, idim)

        Returns:
            tgt (torch.Tensor): decoder target features (B, Lmax, odim)
            tgt_mask (torch.Tensor): mask for tgt (B, Lmax)
        """
        residual = tgt
        tgt = self.norm1(tgt)

        if cache is None:
            tgt_q = tgt
        else:
            assert cache.shape == (
                tgt.shape[0],
                tgt.shape[1] - 1,
                self.size,
            ), f"{cache.shape} == {(tgt.shape[0], tgt.shape[1] - 1, self.size)}"

            tgt_q = tgt[:, -1:, :]
            residual = residual[:, -1:, :]

            if tgt_mask is not None:
                tgt_mask = tgt_mask[:, -1:, :]

<<<<<<< HEAD
        if self.concat_after:
            tgt_concat = torch.cat(
                (tgt_q, self.self_attn(tgt_q, tgt, tgt, tgt_mask)), dim=-1
            )
            tgt = residual + self.concat(tgt_concat)
        else:
            tgt = residual + self.dropout(self.self_attn(tgt_q, tgt, tgt, tgt_mask))
        if not self.normalize_before:
            tgt = self.norm1(tgt)
=======
        tgt = residual + self.dropout(self.self_attn(tgt_q, tgt, tgt, tgt_mask))
>>>>>>> 36b62ae4

        residual = tgt
        tgt = self.norm2(tgt)

        tgt = residual + self.dropout(self.feed_forward(tgt))

        if cache is not None:
            tgt = torch.cat([cache, tgt], dim=1)

        return tgt, tgt_mask<|MERGE_RESOLUTION|>--- conflicted
+++ resolved
@@ -18,19 +18,7 @@
 
     """
 
-<<<<<<< HEAD
-    def __init__(
-        self,
-        size,
-        self_attn,
-        feed_forward,
-        dropout_rate,
-        normalize_before=True,
-        concat_after=False,
-    ):
-=======
     def __init__(self, size, self_attn, feed_forward, dropout_rate):
->>>>>>> 36b62ae4
         """Construct an DecoderLayer object."""
         super().__init__()
 
@@ -74,19 +62,7 @@
             if tgt_mask is not None:
                 tgt_mask = tgt_mask[:, -1:, :]
 
-<<<<<<< HEAD
-        if self.concat_after:
-            tgt_concat = torch.cat(
-                (tgt_q, self.self_attn(tgt_q, tgt, tgt, tgt_mask)), dim=-1
-            )
-            tgt = residual + self.concat(tgt_concat)
-        else:
-            tgt = residual + self.dropout(self.self_attn(tgt_q, tgt, tgt, tgt_mask))
-        if not self.normalize_before:
-            tgt = self.norm1(tgt)
-=======
         tgt = residual + self.dropout(self.self_attn(tgt_q, tgt, tgt, tgt_mask))
->>>>>>> 36b62ae4
 
         residual = tgt
         tgt = self.norm2(tgt)
