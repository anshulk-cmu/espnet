--- conflicted
+++ resolved
@@ -84,13 +84,8 @@
         include_final_outputs: true      # whether to include final outputs for loss calculation
     use_mel_loss: true     # whether to use mel-spectrogram loss
     mel_loss_params:
-<<<<<<< HEAD
-        range_start: 6      # start at n_fft size 2**range_start
-        range_end: 11       # start at n_fft size 2**range_end
-=======
         range_start: 6
         range_end: 11
->>>>>>> 566db65e
         window: hann        # window type
         n_mels: 80          # number of Mel basis
         fmin: 0             # minimum frequency for Mel basis
