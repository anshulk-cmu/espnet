#!/usr/bin/env python3

"""Create release note from milestone with PyGithub.

Launch with:
<<<<<<< HEAD
python doc/make_release_note_from_milestone.py <git_key> \
    <mileston> --llm-ip <llm_ip_address>
=======
python doc/make_release_note_from_milestone.py <git_key> <mileston> --llm-ip <llm_ip_address>
>>>>>>> 21f504bd
"""

import argparse
import json
import requests
import sys

from collections import defaultdict

import github


def make_request(prompt, llm_ip, llm_model, client_type):
    # Make the request to the LLM
    if client_type == "ollama":
        _llm_ip = f"http://{llm_ip}/api/chat"
    else:
        _llm_ip = f"http://{llm_ip}/v1/chat/completions"

    try:
        response = requests.post(
            _llm_ip,
            json={
                "messages": [
                    {"role": "system", "content": "You are a helpful assistant."},
                    {"role": "user", "content": prompt}
                ],
                "model": llm_model,
                "max_tokens": 2048,
                "temperature": 0.7,
                "stream": False,
            },
            headers={"Content-Type": "application/json"},
            timeout=180
        )

        # Check if the request was successful
        if response.status_code == 200:
            if client_type == "ollama":
                return response.json()["message"]["content"]
            elif client_type == "v1":
                return response.json()["choices"][0]["message"]["content"]
        else:
            print(f"Error calling LLM API: {response.status_code}", file=sys.stderr)
            return None
    except Exception as e:
        print(f"Error generating LLM summary: {e}", file=sys.stderr)
        return None


def generate_llm_summary(
    llm_ip: str,
    llm_model: str,
    client_type: str,
    milestone: str,
    pull_request_dict,
    contributors
):
    """Generate a summary of the release using an LLM.

    Args:
        llm_ip (str): IP address of the LLM API
        milestone (str): The milestone title
        pull_request_dict (dict): Dictionary containing PRs organized by labels
        contributors (list): List of contributors

    Returns:
        str: The LLM-generated summary
    """

    # Prepare data for the LLM
    pr_data = {}
    for label, prs in pull_request_dict.items():
        pr_data[label] = []
        for pr in prs:
            pr_data[label].append({
                "title": pr.title,
                "body": pr.body,
                "number": pr.number,
                "author": pr.user.login,
                "url": pr.html_url
            })

    # Create the prompt
    prompt = f"""
Generate a comprehensive release note for ESPnet version {milestone}.
Use the following data to create a markdown summary:

PR Data: {json.dumps(pr_data, indent=2)}
Contributors: {json.dumps(contributors, indent=2)}

Format the response as follows:
1. A title section with the milestone name and a brief overview
2. A section for important PRs, highlighting major changes.

The response should be in markdown format.
"""
    return make_request(prompt, llm_ip, llm_model, client_type)


def main():
    """Make release note from milestone with PyGithub."""
    # parse arguments
    parser = argparse.ArgumentParser("release note generator")
    parser.add_argument("--user", default="espnet")
    parser.add_argument("--repo", default="espnet")
    parser.add_argument(
        "--llm-ip",
        default=None,
        help="IP address of the LLM API for generating summary"
    )
    parser.add_argument(
        "--llm-model",
        default="gpt-oss:20b",
        help="Model of the LLM API for generating summary"
    )
    parser.add_argument(
        "--llm-type",
        default="ollama",
        choices=["ollama", "v1"],
        help="Model of the LLM API for generating summary"
    )
    parser.add_argument("token", default=None, type=str)
    parser.add_argument("milestone", default=None, type=str)
    args = parser.parse_args()

    # get repository object
    g = github.Github(args.token)
    repo = g.get_organization(args.user).get_repo(args.user)

    # get milestone object
    for m in repo.get_milestones(state="all"):
        if m.title == args.milestone:
            milestone = m
            break

    # get pull requests
    pull_requests = []
    for i in repo.get_issues(milestone, state="closed"):
        try:
            pr = i.as_pull_request()
            if pr.merged:
                pull_requests += [pr]
        except github.UnknownObjectException:
            continue

    # make dict of closed pull requests per label and contributor list
    pull_request_dict = defaultdict(list)
    contributors = []
    pickup_labels = [
        "New Features",
        "Enhancement",
        "Recipe",
        "Bugfix",
        "Documentation",
        "Refactoring",
    ]
    for pr in pull_requests:
        if pr.user.login not in contributors:
            contributors.append(pr.user.login)
        for label in pr.labels:
            is_pickup = False
            if label.name in pickup_labels:
                pull_request_dict[label.name].append(pr)
                is_pickup = True
                break
        if not is_pickup:
            pull_request_dict["Others"].append(pr)

    line_prefix = ""
    # If LLM IP is provided, generate a summary using the LLM
    if args.llm_ip:
        print("# LLM-Generated Summary\n")
        llm_summary = generate_llm_summary(
            args.llm_ip,
            args.llm_model,
            args.llm_type,
            args.milestone,
            pull_request_dict,
            contributors
        )
        if llm_summary:
            print(llm_summary)
            print("\n## Full changelogn\n")
            line_prefix = "#"
        else:
            print(
                "LLM summary generation failed. "
                "Falling back to standard release note format.\n"
            )

    print(f"\n{line_prefix}# What's Changed\n")
    if args.llm_ip:
        print("\n<details>\n")

    # make release note
    for pickup_label in pickup_labels + ["Others"]:
        if pickup_label not in pull_request_dict:
            continue
        else:
            pull_requests = pull_request_dict[pickup_label]
        print(f"{line_prefix}## {pickup_label}\n")
        for pr in pull_requests:
            line = f"-  {pr.title} (See #{pr.number}, by @{pr.user.login})"
            print(line)
        print()

    if args.llm_ip:
        print("</details>\n\n")

    print(f"{line_prefix}# Acknowledgements")
    print("", end="")
    for idx, contributor in enumerate(sorted(contributors), 1):
        print("@" + contributor, end="")
        if idx != len(contributors):
            print(", ", end="")
        else:
            print(".")
    print()


if __name__ == "__main__":
    main()<|MERGE_RESOLUTION|>--- conflicted
+++ resolved
@@ -3,12 +3,8 @@
 """Create release note from milestone with PyGithub.
 
 Launch with:
-<<<<<<< HEAD
 python doc/make_release_note_from_milestone.py <git_key> \
     <mileston> --llm-ip <llm_ip_address>
-=======
-python doc/make_release_note_from_milestone.py <git_key> <mileston> --llm-ip <llm_ip_address>
->>>>>>> 21f504bd
 """
 
 import argparse
@@ -45,6 +41,7 @@
             timeout=180
         )
 
+
         # Check if the request was successful
         if response.status_code == 200:
             if client_type == "ollama":
@@ -68,6 +65,7 @@
     contributors
 ):
     """Generate a summary of the release using an LLM.
+
 
     Args:
         llm_ip (str): IP address of the LLM API
@@ -91,6 +89,7 @@
                 "author": pr.user.login,
                 "url": pr.html_url
             })
+
 
     # Create the prompt
     prompt = f"""
